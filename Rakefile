--- conflicted
+++ resolved
@@ -1,13 +1,8 @@
 # -*- ruby -*-
 
 require 'rubygems'
-<<<<<<< HEAD
-require './lib/minimization'
 require 'bundler'
 Bundler::GemHelper.install_tasks
-# vim: syntax=ruby
-=======
-require 'bundler'
 
 gemspec = eval(IO.read("minimization.gemspec"))
 
@@ -19,13 +14,13 @@
   exit e.status_code
 end
 
-require "rubygems/package_task"
-Gem::PackageTask.new(gemspec).define
+#require "rubygems/package_task"
+#Gem::PackageTask.new(gemspec).define
 
-desc "install the gem locally"
-task :install => [:package] do
-  sh %{gem install pkg/minimization-#{Minimization::VERSION}.gem}
-end
+#desc "install the gem locally"
+#task :install => [:package] do
+#  sh %{gem install pkg/minimization-#{Minimization::VERSION}.gem}
+#end
 
 require 'rspec/core/rake_task'
 require 'rspec/core'
@@ -35,11 +30,10 @@
 end
 
 # git log --pretty=format:"*%s[%cn]" v0.5.0..HEAD >> History.txt
-desc "Open an irb session preloaded with distribution"
+desc "Open an irb session preloaded with minimization"
 task :console do
   sh "irb -rubygems -I lib -r minimization.rb"
 end
 
 task :default => :spec
 # vim: syntax=ruby
->>>>>>> 4835f46e
