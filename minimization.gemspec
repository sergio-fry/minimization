--- conflicted
+++ resolved
@@ -19,19 +19,10 @@
 
   s.description = "Minimization algorithms on pure Ruby"
   s.summary = "A suite for minimization in Ruby"
-<<<<<<< HEAD
-  s.add_runtime_dependency 'text-table', '~>1.2'
-  s.add_runtime_dependency 'gsl'
-  s.add_development_dependency 'rake', '~>10'
-  s.add_development_dependency 'bundler', '~>1.3'
-  s.add_development_dependency 'rspec', '~>2.0'
-  s.add_development_dependency 'rubyforge', '~>2.0'
-=======
 
   s.add_runtime_dependency 'text-table', '~> 1.2'
-
+  
   s.add_development_dependency 'rake', '~> 10'
   s.add_development_dependency 'bundler', '~> 1.3'
   s.add_development_dependency 'rspec', '~> 3.2'
->>>>>>> 0075dbb9
 end