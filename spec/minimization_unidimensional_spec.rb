--- conflicted
+++ resolved
@@ -36,10 +36,6 @@
     end
     it "#f_minimum ( f(x)) be close to expected" do 
       @min.f_minimum.should be_within(@min.epsilon).of(@p2)
-<<<<<<< HEAD
-
-=======
->>>>>>> 5307b350
     end
     context "#log" do
       subject {@min.log}
@@ -55,10 +51,6 @@
       @min.x_minimum.should be_within(@min.epsilon).of(@p1)
     end
     it "should f(x) be correct" do 
-<<<<<<< HEAD
-
-=======
->>>>>>> 5307b350
       @min.f_minimum.should be_within(@min.epsilon).of(@p2)
     end
     context "#log" do
